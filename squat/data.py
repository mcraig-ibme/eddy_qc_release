--- conflicted
+++ resolved
@@ -30,18 +30,11 @@
     def __init__(self, subjid, subjdir, json_fnames=[], **kwargs):
         dict.__init__(self, **kwargs)
         self.subjid = subjid
-<<<<<<< HEAD
-        self.subjdir = subjdir
         for fname in json_fnames:
-            self.update(read_json(fname, "subject QC"))
-=======
-        for fname in fnames:
             try:
                 self.update(read_json(fname, "subject QC"))
             except IOError as exc:
                 print(f"WARNING: Failed to read subject QC data from {fname} - skipping this file")
-        self["_imgs"] = img_fnames
->>>>>>> 089809c0
 
         # Collect list of data fields - anything starting data_
         self.data_fields = [f for f in self if f.startswith("data_")]
